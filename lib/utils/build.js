--- conflicted
+++ resolved
@@ -3,14 +3,9 @@
 import postBuild from './post-build'
 import globPages from './glob-pages'
 
-<<<<<<< HEAD
-module.exports = (program) => {
+module.exports = (program, callback) => {
   const directory = program.directory
   let customPostBuild
-=======
-module.exports = function(program, callback) {
-  var directory = program.directory;
->>>>>>> c1d6de8c
   try {
     customPostBuild = require(directory + '/post-build')
   } catch (e) {
@@ -20,21 +15,20 @@
   console.log('Generating static html pages')
   return generateStaticPages(program, (err) => {
     if (err) {
-<<<<<<< HEAD
       console.log('failed at generating static html pages')
-      return console.log(err)
+      return callback(err)
     }
     console.log('Compiling production bundle.js')
     return buildProductionBundle(program, (e) => {
       if (e) {
         console.log('failed to compile bundle.js')
-        return console.log(e)
+        return callback(e)
       }
       console.log('Copying assets')
       return postBuild(program, (error) => {
         if (error) {
           console.log('failed to copy assets')
-          return console.log(error)
+          return callback(error)
         }
         if ( (typeof customPostBuild !== 'undefined' && customPostBuild !== null) ) {
           console.log('Performing custom post-build steps')
@@ -42,37 +36,11 @@
             return customPostBuild(pages, (customPostBuildError) => {
               if (customPostBuildError) {
                 console.log('customPostBuild function failed')
-                console.error(customPostBuildError)
+                callback(customPostBuildError)
               }
-              return console.log('Done')
+              return callback(null)
             })
           })
-=======
-      console.log("failed at generating static html pages");
-      return callback(err);
-    }
-    console.log("Compiling production bundle.js");
-    return buildProductionBundle(program, function(err, stats) {
-      if (err) {
-        console.log("failed to compile bundle.js");
-        return callback(err);
-      }
-      console.log("Copying assets");
-      return postBuild(program, function(err, results) {
-        if (err) {
-          console.log("failed to copy assets");
-          return callback(err);
-        }
-        if ((typeof customPostBuild !== "undefined" && customPostBuild !== null)) {
-          console.log("Performing custom post-build steps");
-          return globPages(directory, function(err, pages) {
-            return customPostBuild(pages, function(err) {
-              return callback(null);
-            });
-          });
-        } else {
-          return callback(null);
->>>>>>> c1d6de8c
         }
       })
     })
