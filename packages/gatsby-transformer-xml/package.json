{
  "name": "gatsby-transformer-xml",
<<<<<<< HEAD
  "description": "Stub description for gatsby-transformer-xml",
  "version": "1.0.13-2",
=======
  "description": "Gatsby plugin for parsing XML files. It supports also attributes",
  "version": "1.0.15",
>>>>>>> f7ed4a13
  "author": "Kyle Mathews <matthews.kyle@gmail.com>",
  "bugs": {
    "url": "https://github.com/gatsbyjs/gatsby/issues"
  },
  "dependencies": {
    "@babel/runtime": "^7.0.0-beta.42",
    "bluebird": "^3.5.0",
    "lodash": "^4.17.4",
    "xml-parser": "^1.2.1"
  },
  "devDependencies": {
    "@babel/cli": "^7.0.0-beta.42",
    "@babel/core": "^7.0.0-beta.42",
    "cross-env": "^5.1.4"
  },
  "homepage": "https://github.com/gatsbyjs/gatsby/tree/master/packages/gatsby-transformer-xml#readme",
  "keywords": [
    "gatsby",
    "gatsby-plugin"
  ],
  "license": "MIT",
  "main": "index.js",
  "repository": "https://github.com/gatsbyjs/gatsby/tree/master/packages/gatsby-transformer-xml",
  "scripts": {
    "build": "babel src --out-dir . --ignore __tests__",
    "prepublish": "cross-env NODE_ENV=production npm run build",
    "watch": "babel -w src --out-dir . --ignore __tests__"
  }
}<|MERGE_RESOLUTION|>--- conflicted
+++ resolved
@@ -1,12 +1,7 @@
 {
   "name": "gatsby-transformer-xml",
-<<<<<<< HEAD
-  "description": "Stub description for gatsby-transformer-xml",
-  "version": "1.0.13-2",
-=======
   "description": "Gatsby plugin for parsing XML files. It supports also attributes",
   "version": "1.0.15",
->>>>>>> f7ed4a13
   "author": "Kyle Mathews <matthews.kyle@gmail.com>",
   "bugs": {
     "url": "https://github.com/gatsbyjs/gatsby/issues"
