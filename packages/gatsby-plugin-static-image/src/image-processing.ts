import { Node, GatsbyCache, Reporter, ParentSpanPluginArgs } from "gatsby"
import { fluid as fluidSharp, fixed as fixedSharp } from "gatsby-plugin-sharp"
import { createFileNode } from "gatsby-source-filesystem/create-file-node"
import fs from "fs-extra"
import path from "path"
<<<<<<< HEAD
import { ImageProps } from "./utils"
=======
import { getCustomSharpFields } from "./get-custom-sharp-fields"
>>>>>>> 836fe1d0

export interface IImageMetadata {
  isFixed: boolean
  contentDigest?: string
  args: Record<string, unknown>
  cacheFilename: string
}

export async function writeImages({
  images,
  cacheDir,
  reporter,
  cache,
  sourceDir,
  createNodeId,
}: {
  images: Map<string, ImageProps>
  cacheDir: string
  reporter: Reporter
  cache: GatsbyCache
  sourceDir: string
  createNodeId: ParentSpanPluginArgs["createNodeId"]
}): Promise<void> {
  const promises = [...images.entries()].map(
    async ([hash, { src, fluid, fixed, ...args }]) => {
      // Default to fixed, but allow specifying either
      const isFixed = !!(fixed ?? !fluid)
      const fullPath = path.resolve(sourceDir, src)

      if (!fs.existsSync(fullPath)) {
        reporter.warn(`Could not find image "${src}". Looked for ${fullPath}`)
        return
      }
      const file = await createFileNode(fullPath, createNodeId, {})

      if (!file) {
        reporter.warn(`Could not create node for image ${src}`)
        return
      }
<<<<<<< HEAD

      // This is a cache of file node to static image mappings
      const cacheKey = `ref-${file.id}`

      const imageRefs: Map<string, IImageMetadata> =
        (await cache.get(cacheKey)) || {}

      const cacheFilename = path.join(cacheDir, `${hash}.json`)
      imageRefs[hash] = {
        isFixed,
        contentDigest: file.internal?.contentDigest,
        args,
        cacheFilename,
=======
      const filename = path.join(cacheDir, `${hash}.json`)
      try {
        const options = { file, args, reporter, cache }
        // get standard set of fields from sharp
        const sharpData = await (isFixed
          ? fixedSharp(options)
          : fluidSharp(options))
        if (sharpData) {
          // get the equivalent webP and tracedSVG fields gatsby-transformer-sharp handles normally
          const customSharpFields = await getCustomSharpFields({
            isFixed: isFixed ? true : false,
            file,
            args,
            reporter,
            cache,
          })
          const data = { ...sharpData, ...customSharpFields }

          await fs.writeJSON(filename, data)
        } else {
          console.log(`Could not process image`)
        }
      } catch (e) {
        // TODO: Report errors properly
        console.log(`Error processing image`, e)
>>>>>>> 836fe1d0
      }
      await cache.set(cacheKey, imageRefs)

      await writeImage(file, args, reporter, cache, isFixed, cacheFilename)
    }
  )

  return Promise.all(promises).then(() => {})
}

export async function writeImage(
  file: Node,
  args: Omit<ImageProps, "src" | "fixed" | "fluid">,
  reporter: Reporter,
  cache: GatsbyCache,
  isFixed: boolean,
  filename: string
): Promise<void> {
  try {
    const options = { file, args, reporter, cache }
    const data = await (isFixed ? fixedSharp(options) : fluidSharp(options))

    if (data) {
      await fs.writeJSON(filename, data)
    } else {
      console.log(`Could not process image`)
    }
  } catch (e) {
    // TODO: Report errors properly
    console.log(`Error processing image`, e)
  }
}<|MERGE_RESOLUTION|>--- conflicted
+++ resolved
@@ -3,11 +3,8 @@
 import { createFileNode } from "gatsby-source-filesystem/create-file-node"
 import fs from "fs-extra"
 import path from "path"
-<<<<<<< HEAD
 import { ImageProps } from "./utils"
-=======
 import { getCustomSharpFields } from "./get-custom-sharp-fields"
->>>>>>> 836fe1d0
 
 export interface IImageMetadata {
   isFixed: boolean
@@ -47,7 +44,6 @@
         reporter.warn(`Could not create node for image ${src}`)
         return
       }
-<<<<<<< HEAD
 
       // This is a cache of file node to static image mappings
       const cacheKey = `ref-${file.id}`
@@ -61,33 +57,6 @@
         contentDigest: file.internal?.contentDigest,
         args,
         cacheFilename,
-=======
-      const filename = path.join(cacheDir, `${hash}.json`)
-      try {
-        const options = { file, args, reporter, cache }
-        // get standard set of fields from sharp
-        const sharpData = await (isFixed
-          ? fixedSharp(options)
-          : fluidSharp(options))
-        if (sharpData) {
-          // get the equivalent webP and tracedSVG fields gatsby-transformer-sharp handles normally
-          const customSharpFields = await getCustomSharpFields({
-            isFixed: isFixed ? true : false,
-            file,
-            args,
-            reporter,
-            cache,
-          })
-          const data = { ...sharpData, ...customSharpFields }
-
-          await fs.writeJSON(filename, data)
-        } else {
-          console.log(`Could not process image`)
-        }
-      } catch (e) {
-        // TODO: Report errors properly
-        console.log(`Error processing image`, e)
->>>>>>> 836fe1d0
       }
       await cache.set(cacheKey, imageRefs)
 
@@ -108,9 +77,21 @@
 ): Promise<void> {
   try {
     const options = { file, args, reporter, cache }
-    const data = await (isFixed ? fixedSharp(options) : fluidSharp(options))
+    // get standard set of fields from sharp
+    const sharpData = await (isFixed
+      ? fixedSharp(options)
+      : fluidSharp(options))
+    if (sharpData) {
+      // get the equivalent webP and tracedSVG fields gatsby-transformer-sharp handles normally
+      const customSharpFields = await getCustomSharpFields({
+        isFixed,
+        file,
+        args,
+        reporter,
+        cache,
+      })
+      const data = { ...sharpData, ...customSharpFields }
 
-    if (data) {
       await fs.writeJSON(filename, data)
     } else {
       console.log(`Could not process image`)
