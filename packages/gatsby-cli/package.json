{
  "name": "gatsby-cli",
  "description": "Gatsby command-line interface for creating new sites and running Gatsby commands",
<<<<<<< HEAD
  "version": "1.1.41-0",
=======
  "version": "1.1.45",
>>>>>>> 0649a0e8
  "author": "Kyle Mathews <mathews.kyle@gmail.com>",
  "bin": {
    "gatsby": "lib/index.js"
  },
  "bugs": {
    "url": "https://github.com/gatsbyjs/gatsby/issues"
  },
  "dependencies": {
    "@babel/code-frame": "^7.0.0-beta.38",
    "@babel/runtime": "^7.0.0-beta.38",
    "bluebird": "^3.5.0",
    "common-tags": "^1.4.0",
    "convert-hrtime": "^2.0.0",
    "core-js": "^2.5.0",
    "execa": "^0.8.0",
    "fs-extra": "^4.0.1",
    "hosted-git-info": "^2.5.0",
    "lodash": "^4.17.4",
    "pretty-error": "^2.1.1",
    "resolve-cwd": "^2.0.0",
    "source-map": "^0.5.7",
    "stack-trace": "^0.0.10",
    "update-notifier": "^2.3.0",
    "yargs": "^8.0.2",
    "yurnalist": "^0.2.1"
  },
  "devDependencies": {
    "@babel/cli": "^7.0.0-beta.38",
    "@babel/core": "^7.0.0-beta.38",
    "cross-env": "^5.0.5"
  },
  "files": [
    "lib"
  ],
  "homepage": "https://github.com/gatsbyjs/gatsby/tree/master/packages/gatsby-cli#readme",
  "keywords": [
    "gatsby"
  ],
  "license": "MIT",
  "main": "lib/index.js",
<<<<<<< HEAD
  "repository": {
    "type": "git",
    "url": "https://github.com/gatsbyjs/gatsby.git"
  },
=======
  "repository": "https://github.com/gatsbyjs/gatsby/tree/master/packages/gatsby-cli",
>>>>>>> 0649a0e8
  "scripts": {
    "build": "babel src --out-dir lib --ignore __tests__",
    "prepublish": "cross-env NODE_ENV=production npm run build",
    "watch": "babel -w src --out-dir lib --ignore __tests__"
  },
  "yargs": {
    "boolean-negation": false
  }
}<|MERGE_RESOLUTION|>--- conflicted
+++ resolved
@@ -1,11 +1,7 @@
 {
   "name": "gatsby-cli",
   "description": "Gatsby command-line interface for creating new sites and running Gatsby commands",
-<<<<<<< HEAD
   "version": "1.1.41-0",
-=======
-  "version": "1.1.45",
->>>>>>> 0649a0e8
   "author": "Kyle Mathews <mathews.kyle@gmail.com>",
   "bin": {
     "gatsby": "lib/index.js"
@@ -46,14 +42,7 @@
   ],
   "license": "MIT",
   "main": "lib/index.js",
-<<<<<<< HEAD
-  "repository": {
-    "type": "git",
-    "url": "https://github.com/gatsbyjs/gatsby.git"
-  },
-=======
   "repository": "https://github.com/gatsbyjs/gatsby/tree/master/packages/gatsby-cli",
->>>>>>> 0649a0e8
   "scripts": {
     "build": "babel src --out-dir lib --ignore __tests__",
     "prepublish": "cross-env NODE_ENV=production npm run build",
