{
  "name": "gatsby-source-contentful",
  "description": "Gatsby source plugin for building websites using the Contentful CMS as a data source",
<<<<<<< HEAD
  "version": "2.0.0-alpha.2",
=======
  "version": "1.3.40",
>>>>>>> 0649a0e8
  "author": "Marcus Ericsson <mericsson@gmail.com> (mericsson.com)",
  "bugs": {
    "url": "https://github.com/gatsbyjs/gatsby/issues"
  },
  "dependencies": {
    "@babel/runtime": "^7.0.0-beta.38",
    "axios": "^0.16.1",
    "base64-img": "^1.0.3",
    "bluebird": "^3.5.0",
    "contentful": "^4.3.0",
    "deep-map": "^1.5.0",
    "fs-extra": "^4.0.2",
    "json-stringify-safe": "^5.0.1",
    "lodash": "^4.17.4",
    "qs": "^6.4.0"
  },
  "devDependencies": {
    "@babel/cli": "^7.0.0-beta.38",
    "@babel/core": "^7.0.0-beta.38",
    "cross-env": "^5.0.5"
  },
  "homepage": "https://github.com/gatsbyjs/gatsby/tree/master/packages/gatsby-source-contentful#readme",
  "keywords": [
    "gatsby",
    "gatsby-plugin",
    "gatsby-source-plugin"
  ],
  "license": "MIT",
<<<<<<< HEAD
  "repository": {
    "type": "git",
    "url": "https://github.com/gatsbyjs/gatsby.git"
  },
=======
  "repository": "https://github.com/gatsbyjs/gatsby/tree/master/packages/gatsby-source-contentful",
>>>>>>> 0649a0e8
  "scripts": {
    "build": "babel src --out-dir . --ignore __tests__",
    "prepublish": "cross-env NODE_ENV=production npm run build",
    "watch": "babel -w src --out-dir . --ignore __tests__"
  }
}<|MERGE_RESOLUTION|>--- conflicted
+++ resolved
@@ -1,11 +1,7 @@
 {
   "name": "gatsby-source-contentful",
   "description": "Gatsby source plugin for building websites using the Contentful CMS as a data source",
-<<<<<<< HEAD
   "version": "2.0.0-alpha.2",
-=======
-  "version": "1.3.40",
->>>>>>> 0649a0e8
   "author": "Marcus Ericsson <mericsson@gmail.com> (mericsson.com)",
   "bugs": {
     "url": "https://github.com/gatsbyjs/gatsby/issues"
@@ -34,14 +30,7 @@
     "gatsby-source-plugin"
   ],
   "license": "MIT",
-<<<<<<< HEAD
-  "repository": {
-    "type": "git",
-    "url": "https://github.com/gatsbyjs/gatsby.git"
-  },
-=======
   "repository": "https://github.com/gatsbyjs/gatsby/tree/master/packages/gatsby-source-contentful",
->>>>>>> 0649a0e8
   "scripts": {
     "build": "babel src --out-dir . --ignore __tests__",
     "prepublish": "cross-env NODE_ENV=production npm run build",
