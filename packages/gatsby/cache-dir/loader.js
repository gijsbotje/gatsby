--- conflicted
+++ resolved
@@ -165,7 +165,7 @@
         component: syncRequires.components[page.componentChunkName],
         json: syncRequires.json[page.jsonName],
         layout: syncRequires.layouts[page.layoutComponentChunkName],
-        // page,
+        page,
       }
       cb(pageResources)
       return pageResources
@@ -179,7 +179,6 @@
       return null
     }
 
-<<<<<<< HEAD
     // Use the path from the page so the pathScriptsCache uses
     // the normalized path.
     path = page.path
@@ -192,40 +191,6 @@
           page,
           pageResources: pathScriptsCache[path],
         })
-=======
-      emitter.emit(`onPreLoadPageResources`, { path })
-      // Nope, we need to load resource(s)
-      let component
-      let json
-      let layout
-      // Load the component/json/layout and parallel and call this
-      // function when they're done loading. When both are loaded,
-      // we move on.
-      const done = () => {
-        if (component && json && (!page.layoutComponentChunkName || layout)) {
-          pathScriptsCache[path] = { component, json, layout, page }
-          const pageResources = { component, json, layout, page }
-          cb(pageResources)
-          emitter.emit(`onPostLoadPageResources`, {
-            page,
-            pageResources,
-          })
-        }
-      }
-      getResourceModule(page.componentChunkName, (err, c) => {
-        if (err) {
-          console.log(`Loading the component for ${page.path} failed`)
-        }
-        component = c
-        done()
-      })
-      getResourceModule(page.jsonName, (err, j) => {
-        if (err) {
-          console.log(`Loading the JSON for ${page.path} failed`)
-        }
-        json = j
-        done()
->>>>>>> 443c8bde
       })
       return pathScriptsCache[path]
     }
@@ -238,7 +203,7 @@
       getResourceModule(page.layoutComponentChunkName),
     ])
     .then(([component, json, layout] )=> {
-      const pageResources = { component, json, layout }
+      const pageResources = { component, json, layout, page }
 
       pathScriptsCache[path] = pageResources
       cb(pageResources)
