--- conflicted
+++ resolved
@@ -1,11 +1,7 @@
 {
   "name": "gatsby",
   "description": "React.js Static Site Generator",
-<<<<<<< HEAD
   "version": "2.0.0-alpha.f20ac0ed",
-=======
-  "version": "1.9.169",
->>>>>>> 72e8bbe8
   "author": "Kyle Mathews <mathews.kyle@gmail.com>",
   "bin": {
     "gatsby": "./dist/bin/gatsby.js"
@@ -55,17 +51,9 @@
     "flat": "^4.0.0",
     "friendly-errors-webpack-plugin": "^1.6.1",
     "front-matter": "^2.1.0",
-<<<<<<< HEAD
     "fs-extra": "^5.0.0",
     "gatsby-cli": "^1.1.28",
     "gatsby-module-loader": "^2.0.0-alpha.1",
-=======
-    "fs-extra": "^4.0.1",
-    "gatsby-1-config-css-modules": "^1.0.8",
-    "gatsby-cli": "^1.1.31",
-    "gatsby-link": "^1.6.34",
-    "gatsby-module-loader": "^1.0.9",
->>>>>>> 72e8bbe8
     "gatsby-react-router-scroll": "^1.0.8",
     "glob": "^7.1.1",
     "graphql": "^0.11.7",
@@ -121,13 +109,8 @@
     "string-similarity": "^1.2.0",
     "style-loader": "^0.19.1",
     "type-of": "^2.0.1",
-<<<<<<< HEAD
-    "uglifyjs-webpack-plugin": "^1.1.2",
-    "url-loader": "^0.6.2",
-=======
     "url-loader": "^0.5.7",
     "uuid": "^3.1.0",
->>>>>>> 72e8bbe8
     "v8-compile-cache": "^1.1.0",
     "webpack": "^3.9.1",
     "webpack-dev-middleware": "^2.0.4",
