--- conflicted
+++ resolved
@@ -1,12 +1,7 @@
-<<<<<<< HEAD
-const reduxNodes = require(`./nodes`)
-const lokiNodes = require(`../../db/loki/nodes`).reducer
-import { modulesReducer } from "./modules"
-=======
 import { nodeReducer } from "./nodes"
 const nodesByType = require(`./nodes-by-type`)
+import { modulesReducer } from "./modules"
 import { pagesReducer } from "./pages"
->>>>>>> e267ca00
 import { redirectsReducer } from "./redirects"
 import { schemaReducer } from "./schema"
 import { staticQueryComponentsReducer } from "./static-query-components"
@@ -47,10 +42,6 @@
   logs: logReducer,
   inferenceMetadata: require(`./inference-metadata`),
   pageDataStats: require(`./page-data-stats`),
-<<<<<<< HEAD
-  pageData: require(`./page-data`),
+  pageData: pageDataReducer,
   modules: modulesReducer,
-=======
-  pageData: pageDataReducer,
->>>>>>> e267ca00
 }