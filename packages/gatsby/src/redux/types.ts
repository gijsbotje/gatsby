--- conflicted
+++ resolved
@@ -207,12 +207,8 @@
     }
   }
   pageDataStats: Map<SystemPath, number>
-<<<<<<< HEAD
-  pageData: any
+  pageData: Map<Identifier, string>
   modules: any
-=======
-  pageData: Map<Identifier, string>
->>>>>>> e267ca00
 }
 
 export interface ICachedReduxState {
@@ -475,7 +471,6 @@
   payload: Partial<IGatsbyState["webpack"]>
 }
 
-<<<<<<< HEAD
 export interface ICreatePageModuleDependencyAction {
   type: `CREATE_MODULE_DEPENDENCY`
   plugin: string
@@ -494,7 +489,7 @@
     type: string
     importName?: string
   }
-=======
+}
 export interface ISetSchemaAction {
   type: `SET_SCHEMA`
   payload: IGatsbyState["schema"]
@@ -530,5 +525,4 @@
 export interface IDeleteNodesAction {
   type: `DELETE_NODES`
   payload: Identifier[]
->>>>>>> e267ca00
 }