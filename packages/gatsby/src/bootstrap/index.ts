--- conflicted
+++ resolved
@@ -28,15 +28,9 @@
     ? { childOf: initialContext.parentSpan }
     : {}
 
-<<<<<<< HEAD
-  initialContext.parentSpan = tracer.startSpan(`bootstrap`, spanArgs)
-  initialContext.firstRun = true
-  const context = {
-=======
   const parentSpan = tracer.startSpan(`bootstrap`, spanArgs)
 
   const bootstrapContext: IBuildContext = {
->>>>>>> 059798b7
     ...initialContext,
     parentSpan,
     firstRun: true,
