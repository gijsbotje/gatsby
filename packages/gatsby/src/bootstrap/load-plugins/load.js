--- conflicted
+++ resolved
@@ -131,12 +131,7 @@
   // Add internal plugins
   const internalPlugins = [
     `../../internal-plugins/dev-404-page`,
-<<<<<<< HEAD
     `../../internal-plugins/load-babel-config`,
-    `../../internal-plugins/component-page-creator`,
-=======
-    `../../internal-plugins/component-layout-creator`,
->>>>>>> 7e42c02b
     `../../internal-plugins/internal-data-bridge`,
     `../../internal-plugins/prod-404`,
     `../../internal-plugins/query-runner`,
