--- conflicted
+++ resolved
@@ -285,26 +285,7 @@
       }
     }
 
-<<<<<<< HEAD
     return configPlugins
-=======
-  function resolve() {
-    const { program } = store.getState()
-    return {
-      // Use the program's extension list (generated via the
-      // 'resolvableExtensions' API hook).
-      extensions: [``, ...program.extensions],
-      // Default to using the site's node_modules directory to look for
-      // modules. But also make it possible to install modules within the src
-      // directory if you need to install a specific version of a module for a
-      // part of your site.
-      modulesDirectories: [
-        `node_modules`,
-        directoryPath(`node_modules`),
-        directoryPath(`node_modules`, `gatsby`, `node_modules`),
-      ],
-    }
->>>>>>> d7d2152f
   }
 
   function getDevtool() {
