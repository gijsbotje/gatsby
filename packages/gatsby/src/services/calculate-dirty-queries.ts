import { calcInitialDirtyQueryIds, groupQueryIds } from "../query"
<<<<<<< HEAD
import { IGroupedQueryIds } from "./"
import reporter from "gatsby-cli/lib/reporter"
import { IQueryRunningContext } from "../state-machines/query-running/types"
=======
import { IBuildContext, IGroupedQueryIds } from "./"
import { assertStore } from "../utils/assert-store"
>>>>>>> 7bc5056f

export async function calculateDirtyQueries({
  store,
}: Partial<IQueryRunningContext>): Promise<{
  queryIds: IGroupedQueryIds
}> {
  assertStore(store)

  const state = store.getState()
  // TODO: Check filesDirty from context

  const queryIds = calcInitialDirtyQueryIds(state)
  return { queryIds: groupQueryIds(queryIds) }
}<|MERGE_RESOLUTION|>--- conflicted
+++ resolved
@@ -1,12 +1,7 @@
 import { calcInitialDirtyQueryIds, groupQueryIds } from "../query"
-<<<<<<< HEAD
 import { IGroupedQueryIds } from "./"
-import reporter from "gatsby-cli/lib/reporter"
 import { IQueryRunningContext } from "../state-machines/query-running/types"
-=======
-import { IBuildContext, IGroupedQueryIds } from "./"
 import { assertStore } from "../utils/assert-store"
->>>>>>> 7bc5056f
 
 export async function calculateDirtyQueries({
   store,
