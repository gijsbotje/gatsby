--- conflicted
+++ resolved
@@ -60,16 +60,8 @@
     }
 
     return (
-<<<<<<< HEAD
       <GlobalLayout location={this.props.location}>
         <Container className="post" css={{ paddingBottom: `0 !important` }}>
-=======
-      <div>
-        <Container
-          className="post"
-          css={{ paddingTop: rhythm(3), paddingBottom: `0 !important` }}
-        >
->>>>>>> f7ed4a13
           {/* Add long list of social meta tags */}
           <Helmet>
             <title>{post.frontmatter.title}</title>
