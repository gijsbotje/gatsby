--- conflicted
+++ resolved
@@ -267,14 +267,14 @@
   * React Overdrive transitions
   * Create your projects in Markdown
   * And other good stuff (SEO, Offline Support, WebApp Manifest Support)
-  
+
 * [gatsby-starter-portfolio-bella](https://github.com/LeKoArts/gatsby-starter-portfolio-bella)
   [(demo)](https://portfolio-bella.netlify.com/)
-  
+
   The target audience are designers and photographers.
 
   Features:
-  
+
   * Big typography & images
   * White theme
   * Prismic.io as CMS
@@ -702,11 +702,8 @@
   * Use [EditorConfig](http://editorconfig.org) to maintain consistent coding styles between different editors and IDEs
   * Integration with [Visual Studio Code](https://code.visualstudio.com)
     * Pre-configured auto-formatting on file save
-<<<<<<< HEAD
   * Based on [gatsby-starter-default](https://github.com/gatsbyjs/gatsby-starter-default)
-=======
-  * Based on [gatsby-starter-default](https://github.com/gatsbyjs/gatsby-starter-default)
-  
+
 * [gatsby-starter-hero-blog](https://github.com/greglobinski/gatsby-starter-hero-blog)
   [(demo)](https://gatsby-starter-hero-blog.greglobinski.com/)
 
@@ -732,5 +729,4 @@
   * ESLint (google config)
   * Prettier code styling
   * Webpack `BundleAnalyzerPlugin`
-  * [README](https://github.com/greglobinski/gatsby-starter-hero-blog) / [DEMO](https://gatsby-starter-hero-blog.greglobinski.com/)
->>>>>>> 1d9a99b7
+  * [README](https://github.com/greglobinski/gatsby-starter-hero-blog) / [DEMO](https://gatsby-starter-hero-blog.greglobinski.com/)